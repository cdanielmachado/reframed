from optlang import Model, Variable, Constraint, Objective
from optlang.symbolics import Zero, add
from .solver import Solver, VarType, Parameter, default_parameters
from .solution import Solution, Status
from math import inf
from warnings import warn
<<<<<<< HEAD
=======
from collections.abc import Iterable
>>>>>>> 6a0d42ad


status_mapping = {
    'optimal': Status.OPTIMAL,
    'unbounded': Status.UNBOUNDED,
    'infeasible': Status.INFEASIBLE,
    'infeasible_or_unbounded': Status.INF_OR_UNB,
    'suboptimal': Status.SUBOPTIMAL,
}


class OptLangSolver(Solver):
    """ Implements the gurobi solver interface. """

    def __init__(self, model=None):
        Solver.__init__(self)
        self.problem = Model()

        self.parameter_mapping = {
            Parameter.TIME_LIMIT: self.problem.configuration.timeout,
            Parameter.FEASIBILITY_TOL: self.problem.configuration.tolerances.feasibility,
            Parameter.OPTIMALITY_TOL: 1e-9,
            Parameter.INT_FEASIBILITY_TOL: self.problem.configuration.tolerances.integrality,
        }

        self.set_parameters(default_parameters)
        self.set_logging(False)

        if model:
            self.build_problem(model)

    def add_variable(self, var_id, lb=-inf, ub=inf, vartype='continuous', update=True):
        """ Add a variable to the current problem.

        Arguments:
            var_id (str): variable identifier
            lb (float): lower bound
            ub (float): upper bound
            vartype (VarType): variable type (default: CONTINUOUS)
            update (bool): update problem immediately (default: True)
        """

        if var_id in self.var_ids:
            var = self.problem.variables[var_id]
            var.lb = lb
            var.ub = ub
            var.type = vartype
        else:
            var = Variable(var_id, lb=lb, ub=ub, type=vartype)
            self.problem.add(var)
            self.var_ids.append(var_id)

        if update:
            self.problem.update()

    def add_constraint(self, constr_id, lhs, sense='=', rhs=0, update=True):
        """ Add a constraint to the current problem.

        Arguments:
            constr_id (str): constraint identifier
            lhs (dict): variables and respective coefficients
            sense (str): constraint sense (any of: '<', '=', '>'; default '=')
            rhs (float): right-hand side of equation (default: 0)
            update (bool): update problem immediately (default: True)
        """

        if constr_id in self.constr_ids:
            self.problem.remove(constr_id)

        if sense == '=':
            constr = Constraint(Zero, lb=rhs, ub=rhs, name=constr_id)
        elif sense == '>':
            constr = Constraint(Zero, lb=rhs, name=constr_id)
        elif sense == '<':
            constr = Constraint(Zero, ub=rhs, name=constr_id)
        else:
            raise RuntimeError(f"Invalid constraint direction: {sense}")

        self.problem.add(constr)
        self.constr_ids.append(constr_id)

        expr = {self.problem.variables[r_id]: coeff for r_id, coeff in lhs.items() if coeff}
        self.problem.constraints[constr_id].set_linear_coefficients(expr)

        if update:
            self.problem.update()

    def remove_variable(self, var_id):
        """ Remove a variable from the current problem.

        Arguments:
            var_id (str): variable identifier
        """
        self.remove_variables([var_id])

    def remove_variables(self, var_ids):
        """ Remove variables from the current problem.

        Arguments:
            var_ids (list): variable identifiers
        """

        for var_id in var_ids:
            if var_id in self.var_ids:
                self.problem.remove(var_id)
                self.var_ids.remove(var_id)

    def remove_constraint(self, constr_id):
        """ Remove a constraint from the current problem.

        Arguments:
            constr_id (str): constraint identifier
        """
        self.remove_constraints([constr_id])

    def remove_constraints(self, constr_ids):
        """ Remove constraints from the current problem.

        Arguments:
            constr_ids (list): constraint identifiers
        """

        for constr_id in constr_ids:
            if constr_id in self.constr_ids:
                self.problem.remove(constr_id)
                self.constr_ids.remove(constr_id)

    def set_objective(self, linear=None, quadratic=None, minimize=True):
        """ Set a predefined objective for this problem.

        Args:
            linear (dict): linear coefficients (optional)
            quadratic (dict): quadratic coefficients (optional)
            minimize (bool): solve a minimization problem (default: True)

        Notes:
            Setting the objective is optional. It can also be passed directly when calling **solve**.

        """

        if linear is None:
            linear = {}

        if quadratic is None:
            quadratic = {}

        if linear and not quadratic:
            objective = {}

            if isinstance(linear, str):
                objective = {self.problem.variables[linear]: 1}
                if linear not in self.var_ids:
                    warn(f"Objective variable not previously declared: {linear}")
            else:
                for r_id, val in linear.items():
                    if r_id not in self.var_ids:
                        warn(f"Objective variable not previously declared: {r_id}")
                    elif val != 0:
                        objective[self.problem.variables[r_id]] = val

            self.problem.objective = Objective(Zero, direction=('min' if minimize else 'max'), sloppy=True)
            self.problem.objective.set_linear_coefficients(objective)
        else:
            objective = []

            for r_id, val in linear.items():
                if r_id not in self.var_ids:
                    warn(f"Objective variable not previously declared: {r_id}")
                elif val != 0:
                    objective.append(val * self.problem.variables[r_id])

            for (r_id1, r_id2), val in quadratic.items():
                if r_id1 not in self.var_ids:
                    warn(f"Objective variable not previously declared: {r_id1}")
                elif r_id2 not in self.var_ids:
                    warn(f"Objective variable not previously declared: {r_id2}")
                elif val != 0:
                    objective.append(val * self.problem.variables[r_id1] * self.problem.variables[r_id2])

            objective_expr = add(objective)
            self.problem.objective = Objective(objective_expr, direction=('min' if minimize else 'max'), sloppy=True)

    def solve(self, linear=None, quadratic=None, minimize=None, model=None, constraints=None, get_values=True,
              shadow_prices=False, reduced_costs=False, pool_size=0, pool_gap=None):
        """ Solve the optimization problem.

        Arguments:
            linear (str or dict): linear coefficients (or a single variable to optimize)
            quadratic (dict): quadratic objective (optional)
            minimize (bool): solve a minimization problem (default: True)
            model (CBModel): model (optional, leave blank to reuse previous model structure)
            constraints (dict): additional constraints (optional)
            get_values (bool or list): set to false for speedup if you only care about the objective (default: True)
            shadow_prices (bool): return shadow prices if available (default: False)
            reduced_costs (bool): return reduced costs if available (default: False)
            pool_size (int): calculate solution pool of given size (only for MILP problems)
            pool_gap (float): maximum relative gap for solutions in pool (optional)

        Returns:
            Solution: solution
        """

        if model:
            self.build_problem(model)

        problem = self.problem

        if constraints:
            old_constraints = {}
            for r_id, x in constraints.items():
                lb, ub = x if isinstance(x, tuple) else (x, x)
                if r_id in self.var_ids:
                    lpvar = problem.variables[r_id]
                    old_constraints[r_id] = (lpvar.lb, lpvar.ub)
                    lpvar.lb, lpvar.ub = lb, ub
                else:
                    warn(f"Constrained variable '{r_id}' not previously declared")
            problem.update()

        self.set_objective(linear, quadratic, minimize)

        # run the optimization
        if pool_size > 1:
            raise RuntimeError("OptLang interface does not support solution pools.")

        problem.optimize()

        status = status_mapping.get(problem.status, Status.UNKNOWN)
        message = str(problem.status)

        if status == Status.OPTIMAL:
            fobj = problem.objective.value
            values, s_prices, r_costs = None, None, None

            if get_values:
                values = dict(problem.primal_values)

                if isinstance(get_values, list):
                    values = {x: values[x] for x in get_values}

            if shadow_prices:
                s_prices = dict(problem.shadow_prices)

            if reduced_costs:
                r_costs = dict(problem.reduced_costs)

            solution = Solution(status, message, fobj, values, s_prices, r_costs)
        else:
            solution = Solution(status, message)

        # restore values of temporary constraints
        if constraints:
            for r_id, (lb, ub) in old_constraints.items():
                lpvar = problem.variables[r_id]
                lpvar.lb, lpvar.ub = lb, ub
            problem.update()

        return solution

    def set_parameter(self, parameter, value):
        """ Set a parameter value for this optimization problem

        Arguments:
            parameter (Parameter): parameter type
            value (float): parameter value
        """

        if parameter in self.parameter_mapping:
            self.parameter_mapping[parameter] = value
        else:
            raise RuntimeError('Parameter unknown (or not yet supported).')

    def set_logging(self, enabled=False):
        """ Enable or disable log output:

        Arguments:
            enabled (bool): turn logging on (default: False)
        """

        self.problem.configuration.verbosity = 3 if enabled else 0

    def write_to_file(self, filename):
        """ Write problem to file:

        Arguments:
            filename (str): file path
        """

        with open(filename, "w") as f:
            f.write(self.problem.to_lp())
<|MERGE_RESOLUTION|>--- conflicted
+++ resolved
@@ -4,10 +4,6 @@
 from .solution import Solution, Status
 from math import inf
 from warnings import warn
-<<<<<<< HEAD
-=======
-from collections.abc import Iterable
->>>>>>> 6a0d42ad
 
 
 status_mapping = {
